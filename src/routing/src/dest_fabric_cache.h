/*
  Copyright (c) 2015, 2016, Oracle and/or its affiliates. All rights reserved.

  This program is free software; you can redistribute it and/or modify
  it under the terms of the GNU General Public License as published by
  the Free Software Foundation; version 2 of the License.

  This program is distributed in the hope that it will be useful,
  but WITHOUT ANY WARRANTY; without even the implied warranty of
  MERCHANTABILITY or FITNESS FOR A PARTICULAR PURPOSE.  See the
  GNU General Public License for more details.

  You should have received a copy of the GNU General Public License
  along with this program; if not, write to the Free Software
  Foundation, Inc., 51 Franklin St, Fifth Floor, Boston, MA  02110-1301  USA
*/

#ifndef ROUTING_DEST_FABRIC_CACHE_INCLUDED
#define ROUTING_DEST_FABRIC_CACHE_INCLUDED

#include "destination.h"
#include "mysql_routing.h"
#include "mysqlrouter/uri.h"

#include <thread>

#include "mysqlrouter/datatypes.h"
#include "logger.h"

<<<<<<< HEAD
=======
using std::runtime_error;
using std::chrono::system_clock;
using mysqlrouter::TCPAddress;
using mysqlrouter::URIQuery;

>>>>>>> db41f650
const int kDefaultRefreshInterval = 3;

class DestFabricCacheGroup final : public RouteDestination {
public:
  /** @brief Constructor */
<<<<<<< HEAD
  DestFabricCacheGroup(const std::string fabric_cache, const std::string group, routing::AccessMode mode, mysqlrouter::URIQuery query) :
      cache_name(fabric_cache),
      ha_group(group),
      routing_mode(mode),
      uri_query(query),
      allow_primary_reads_(false),
      current_pos_(0) {
=======
  DestFabricCacheGroup(const string fabric_cache, const string group, routing::AccessMode mode, URIQuery query,
                                               // default sock_ops = "real" (not mock) implementation
                     routing::SocketOperationsBase *sock_ops = routing::SocketOperations::instance())
      : RouteDestination(sock_ops),
        cache_name(fabric_cache),
        ha_group(group),
        routing_mode(mode),
        uri_query(query),
        allow_primary_reads_(false),
        current_pos_(0) {
>>>>>>> db41f650
    init();
  };

  /** @brief Copy constructor */
  DestFabricCacheGroup(const DestFabricCacheGroup &other) = delete;

  /** @brief Move constructor */
  DestFabricCacheGroup(DestFabricCacheGroup &&) = delete;

  /** @brief Copy assignment */
  DestFabricCacheGroup &operator=(const DestFabricCacheGroup &) = delete;

  /** @brief Move assignment */
  DestFabricCacheGroup &operator=(DestFabricCacheGroup &&) = delete;

  int get_server_socket(int connect_timeout, int *error) noexcept;

  void add(const std::string &, uint16_t) { }

  /** @brief Returns whether there are destination servers
   *
   * The empty() method always returns false for Fabric Cache.
   *
   * Checking whether the Fabric Cache is empty for given destination
   * might be to expensive. We leave this to the get_server() method.
   *
   * @return Always returns False for Fabric Cache destination.
   */
  bool empty() const noexcept {
    return false;
  }

  /** @brief Prepares destinations
   *
   * Prepares the list of destination by fetching data from the
   * Fabric Cache.
   */
  void prepare() noexcept {
    destinations_ = get_available();
  }

  /** @brief The Fabric Cache to use
   *
   * cache_name is the the section key in the configuration of Fabric Cache.
   *
   * For example, given following Fabric Cache configuration, cache_name will be
   * set to "ham":
   *
   *     [fabric_cache:ham]
   *     host = fabric.example.com
   *
   */
  const std::string cache_name;

  /** @brief The HA Group which will be used for looking up managed servers */
  const std::string ha_group;

  /** @brief Routing mode, usually set to read-only or read-write
   *
   * For example, given following Fabric Cache configuration:
   *
   *     [routing:fabric_read_only]
   *     ..
   *     destination = fabric-cache://ham/group/homepage
   *
   * 'homepage' will be value of `ha_group`.
   */
  const routing::AccessMode routing_mode;

  /** @brief Query part of the URI given as destination in the configuration
   *
   * For example, given following Fabric Cache configuration:
   *
   *     [routing:fabric_read_only]
   *     ..
   *     destination = fabric-cache://ham/group/homepage?allow_primary_reads=yes
   *
   * The 'allow_primary_reads' is part of uri_query.
   */
  const mysqlrouter::URIQuery uri_query;

private:
  /** @brief Initializes
   *
   * This method initialized the object. It goes of the URI query information
   * and sets members accordingly.
   */
  void init();

  /** @brief Gets available destinations from Fabric Cache
   *
   * This method gets the destinations using Fabric Cache information. It uses
   * the `fabric_cache::lookup_group()` function to get a list of current managed
   * servers.
   *
   */
  std::vector<mysqlrouter::TCPAddress> get_available();

  /** @brief Whether we allow a read operations going to the primary (master) */
  bool allow_primary_reads_;
  size_t current_pos_;
};


#endif // ROUTING_DEST_FABRIC_CACHE_INCLUDED<|MERGE_RESOLUTION|>--- conflicted
+++ resolved
@@ -27,39 +27,26 @@
 #include "mysqlrouter/datatypes.h"
 #include "logger.h"
 
-<<<<<<< HEAD
-=======
 using std::runtime_error;
 using std::chrono::system_clock;
 using mysqlrouter::TCPAddress;
 using mysqlrouter::URIQuery;
 
->>>>>>> db41f650
 const int kDefaultRefreshInterval = 3;
 
 class DestFabricCacheGroup final : public RouteDestination {
 public:
   /** @brief Constructor */
-<<<<<<< HEAD
-  DestFabricCacheGroup(const std::string fabric_cache, const std::string group, routing::AccessMode mode, mysqlrouter::URIQuery query) :
+DestFabricCacheGroup(const std::string fabric_cache, const std::string group, routing::AccessMode mode, URIQuery query,
+                     // default sock_ops = "real" (not mock) implementation
+                     routing::SocketOperationsBase *sock_ops = routing::SocketOperations::instance())
+    : RouteDestination(sock_ops),
       cache_name(fabric_cache),
       ha_group(group),
       routing_mode(mode),
       uri_query(query),
       allow_primary_reads_(false),
       current_pos_(0) {
-=======
-  DestFabricCacheGroup(const string fabric_cache, const string group, routing::AccessMode mode, URIQuery query,
-                                               // default sock_ops = "real" (not mock) implementation
-                     routing::SocketOperationsBase *sock_ops = routing::SocketOperations::instance())
-      : RouteDestination(sock_ops),
-        cache_name(fabric_cache),
-        ha_group(group),
-        routing_mode(mode),
-        uri_query(query),
-        allow_primary_reads_(false),
-        current_pos_(0) {
->>>>>>> db41f650
     init();
   };
 
