/*

  This program is free software; you can redistribute it and/or modify
  it under the terms of the GNU General Public License as published by
  the Free Software Foundation; version 2 of the License.

  This program is distributed in the hope that it will be useful,
  but WITHOUT ANY WARRANTY; without even the implied warranty of
  MERCHANTABILITY or FITNESS FOR A PARTICULAR PURPOSE.  See the
  GNU General Public License for more details.

  You should have received a copy of the GNU General Public License
  along with this program; if not, write to the Free Software
  Foundation, Inc., 51 Franklin St, Fifth Floor, Boston, MA  02110-1301  USA
*/

#include "mysqlrouter/routing.h"
#include "config.h"

#include <cstring>

#ifdef __sun
#include <fcntl.h>
#else

#include <sys/fcntl.h>

#endif

#include <cassert>
#include <netdb.h>
#include <netinet/tcp.h>

#include <sys/socket.h>

#include "common.h"
#include "mysqlrouter/utils.h"
#include "logger.h"
#include "utils.h"

using mysql_harness::get_strerror;
using mysqlrouter::to_string;
using mysqlrouter::string_format;
using mysqlrouter::TCPAddress;

namespace routing {

const int kDefaultWaitTimeout = 0; // 0 = no timeout used
const int kDefaultMaxConnections = 512;
const int kDefaultDestinationConnectionTimeout = 1;
const std::string kDefaultBindAddress = "127.0.0.1";
const unsigned int kDefaultNetBufferLength = 16384;  // Default defined in latest MySQL Server
const unsigned long long kDefaultMaxConnectErrors = 100;  // Similar to MySQL Server
const unsigned int kDefaultClientConnectTimeout = 9; // Default connect_timeout MySQL Server minus 1

const std::map<std::string, AccessMode> kAccessModeNames = {
    {"read-write", AccessMode::kReadWrite},
    {"read-only",  AccessMode::kReadOnly},
};

std::string get_access_mode_name(AccessMode access_mode) noexcept {
  for (auto &it: kAccessModeNames) {
    if (it.second == access_mode) {
      return it.first;
    }
  }
  return "";
}

void set_socket_blocking(int sock, bool blocking) {

  assert(!(sock < 0));

  auto flags = fcntl(sock, F_GETFL, nullptr);
  assert(flags >= 0);
  if (blocking) {
    flags &= ~O_NONBLOCK;
  } else {
    flags |= O_NONBLOCK;
  }
  fcntl(sock, F_SETFL, flags);
}

int get_mysql_socket(TCPAddress addr, int connect_timeout, bool log) noexcept {
  fd_set readfds;
  fd_set writefds;
  struct timeval timeout_val;

  struct addrinfo *servinfo, *info, hints;

  int opt_nodelay = 1;
  int res;
  int so_error = 0;
  int sock = -1;
  socklen_t error_len = static_cast<socklen_t>(sizeof(so_error));

  memset(&hints, 0, sizeof hints);
  hints.ai_family = AF_UNSPEC;
  hints.ai_socktype = SOCK_STREAM;

  int err;
  if ((err = getaddrinfo(addr.addr.c_str(), to_string(addr.port).c_str(), &hints, &servinfo)) != 0) {
    if (log) {
<<<<<<< HEAD
      std::string errstr{(err == EAI_SYSTEM) ? get_strerror(errno).c_str() : gai_strerror(err)};
      log_debug("Failed getting address information for '%s' (%s)", addr.addr.c_str(), errstr.c_str());
=======
      std::string errstr{(err == EAI_SYSTEM) ? strerror(errno) : gai_strerror(err)};
      log_warning("Failed getting address information for '%s' (%s)", addr.addr.c_str(), errstr.c_str());
>>>>>>> f9a3b2b4
    }
    return -1;
  }

  errno = 0;
  for (info = servinfo; info != nullptr; info = info->ai_next) {
    if ((sock = socket(info->ai_family, info->ai_socktype, info->ai_protocol)) == -1) {
<<<<<<< HEAD
      log_error("Failed opening socket: %s", get_strerror(errno).c_str());
=======
      log_warning("Failed opening socket: %s", strerror(errno));
>>>>>>> f9a3b2b4
      continue;
    }
    FD_ZERO(&readfds);
    FD_SET(sock, &readfds);
    writefds = readfds;
    timeout_val.tv_sec = connect_timeout;
    timeout_val.tv_usec = 0;

    // Set non-blocking so we can timeout using select()
    set_socket_blocking(sock, false);
    if (connect(sock, info->ai_addr, info->ai_addrlen) < 0) {
      if (errno != EINPROGRESS) {
        close(sock);
        continue;
      }
    }

    res = select(sock + 1, &readfds, &writefds, nullptr, &timeout_val);
    if (res <= 0) {
      if (res == 0) {
        shutdown(sock, SHUT_RDWR);
        close(sock);
        if (log) {
          log_warning("Timeout reached trying to connect to MySQL Server %s", addr.str().c_str());
        }
        continue;
      }
      log_debug("select failed");
      continue;
    }

    if (FD_ISSET(sock, &readfds) || FD_ISSET(sock, &writefds)) {
      if (getsockopt(sock, SOL_SOCKET, SO_ERROR, &so_error, &error_len) == -1) {
<<<<<<< HEAD
        log_debug("Failed executing getsockopt on client socket: %s", get_strerror(errno).c_str());
=======
        log_warning("Failed executing getsockopt on client socket: %s", strerror(errno));
>>>>>>> f9a3b2b4
        continue;
      }
    } else {
      log_warning("Failed connecting to MySQL server %s", addr.str().c_str());
      continue;
    }
    break;
  }

  if (info == nullptr) {
    return -1;
  } else if (servinfo) {
    freeaddrinfo(servinfo);
  }

  // Handle remaining errors
  if ((errno > 0 && errno != EINPROGRESS) || so_error) {
    shutdown(sock, SHUT_RDWR);
    close(sock);
    err = so_error ? so_error : errno;
    if (log) {
<<<<<<< HEAD
      log_debug("MySQL Server %s: %s (%d)", addr.str().c_str(), get_strerror(err).c_str(), err);
=======
      log_warning("MySQL Server %s: %s (%d)", addr.str().c_str(), strerror(err), err);
>>>>>>> f9a3b2b4
    }
    return -1;
  }

  // set blocking; MySQL protocol is blocking and we do not take advantage of
  // any non-blocking possibilities
  set_socket_blocking(sock, true);

  if (setsockopt(sock, IPPROTO_TCP, TCP_NODELAY, &opt_nodelay, static_cast<socklen_t>(sizeof(int))) == -1) {
    log_warning("Failed setting TCP_NODELAY on client socket");
    return -1;
  }

  errno = 0;
  return sock;
}

} // routing<|MERGE_RESOLUTION|>--- conflicted
+++ resolved
@@ -101,13 +101,8 @@
   int err;
   if ((err = getaddrinfo(addr.addr.c_str(), to_string(addr.port).c_str(), &hints, &servinfo)) != 0) {
     if (log) {
-<<<<<<< HEAD
       std::string errstr{(err == EAI_SYSTEM) ? get_strerror(errno).c_str() : gai_strerror(err)};
       log_debug("Failed getting address information for '%s' (%s)", addr.addr.c_str(), errstr.c_str());
-=======
-      std::string errstr{(err == EAI_SYSTEM) ? strerror(errno) : gai_strerror(err)};
-      log_warning("Failed getting address information for '%s' (%s)", addr.addr.c_str(), errstr.c_str());
->>>>>>> f9a3b2b4
     }
     return -1;
   }
@@ -115,11 +110,7 @@
   errno = 0;
   for (info = servinfo; info != nullptr; info = info->ai_next) {
     if ((sock = socket(info->ai_family, info->ai_socktype, info->ai_protocol)) == -1) {
-<<<<<<< HEAD
       log_error("Failed opening socket: %s", get_strerror(errno).c_str());
-=======
-      log_warning("Failed opening socket: %s", strerror(errno));
->>>>>>> f9a3b2b4
       continue;
     }
     FD_ZERO(&readfds);
@@ -153,11 +144,7 @@
 
     if (FD_ISSET(sock, &readfds) || FD_ISSET(sock, &writefds)) {
       if (getsockopt(sock, SOL_SOCKET, SO_ERROR, &so_error, &error_len) == -1) {
-<<<<<<< HEAD
         log_debug("Failed executing getsockopt on client socket: %s", get_strerror(errno).c_str());
-=======
-        log_warning("Failed executing getsockopt on client socket: %s", strerror(errno));
->>>>>>> f9a3b2b4
         continue;
       }
     } else {
@@ -179,11 +166,7 @@
     close(sock);
     err = so_error ? so_error : errno;
     if (log) {
-<<<<<<< HEAD
       log_debug("MySQL Server %s: %s (%d)", addr.str().c_str(), get_strerror(err).c_str(), err);
-=======
-      log_warning("MySQL Server %s: %s (%d)", addr.str().c_str(), strerror(err), err);
->>>>>>> f9a3b2b4
     }
     return -1;
   }
