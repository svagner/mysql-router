/*
  Copyright (c) 2015, Oracle and/or its affiliates. All rights reserved.

  This program is free software; you can redistribute it and/or modify
  it under the terms of the GNU General Public License as published by
  the Free Software Foundation; version 2 of the License.

  This program is distributed in the hope that it will be useful,
  but WITHOUT ANY WARRANTY; without even the implied warranty of
  MERCHANTABILITY or FITNESS FOR A PARTICULAR PURPOSE.  See the
  GNU General Public License for more details.

  You should have received a copy of the GNU General Public License
  along with this program; if not, write to the Free Software
  Foundation, Inc., 51 Franklin St, Fifth Floor, Boston, MA  02110-1301  USA
*/

#include "dest_fabric_cache.h"
#include "utils.h"
#include "mysqlrouter/routing.h"

#include <algorithm>
#include <chrono>
#include <iostream>
#include <netdb.h>
#include <netinet/tcp.h>

#include "mysqlrouter/datatypes.h"
#include "mysqlrouter/utils.h"
#include "mysqlrouter/fabric_cache.h"
#include "logger.h"

using mysqlrouter::to_string;
using routing::get_mysql_socket;
using std::out_of_range;
using std::runtime_error;
using std::chrono::duration_cast;
using std::chrono::system_clock;
using std::chrono::seconds;

using fabric_cache::lookup_group;
using fabric_cache::ManagedServer;

const int kPopulateErrorReportInterval = 10;

std::vector<TCPAddress> DestFabricCacheGroup::get_available() {
  auto managed_servers = lookup_group(cache_name, ha_group).server_list;
  std::vector<TCPAddress> available;

  for (auto &it: managed_servers) {
    auto server_status = static_cast<ManagedServer::Status>(it.status);
    auto server_mode = static_cast<ManagedServer::Mode>(it.mode);

    // Spare and Faulty are not used; skip until next
    if (!(server_status == ManagedServer::Status::kPrimary ||
          server_status == ManagedServer::Status::kSecondary)) {
      continue;
    }

    if (routing_mode == routing::AccessMode::kReadOnly && server_mode == ManagedServer::Mode::kReadOnly) {
      // Secondary read-only
      available.push_back(TCPAddress(it.host, static_cast<uint16_t >(it.port)));
    } else if ((routing_mode == routing::AccessMode::kReadWrite &&
                (server_mode == ManagedServer::Mode::kReadWrite ||
                 server_mode == ManagedServer::Mode::kWriteOnly)) ||
               allow_primary_reads_) {
      // Primary and secondary read-write/write-only
      available.push_back(TCPAddress(it.host, static_cast<uint16_t >(it.port)));
    }
  }

  return available;
}

void DestFabricCacheGroup::init() {

  auto query_part = uri_query.find("allow_primary_reads");
  if (query_part != uri_query.end()) {
    if (routing_mode == routing::AccessMode::kReadOnly) {
      auto value = query_part->second;
      std::transform(value.begin(), value.end(), value.begin(), ::tolower);
      if (value == "yes") {
        allow_primary_reads_ = true;
      }
    } else {
      log_warning("allow_primary_reads only works with read-only mode");
    }
  }
}

int DestFabricCacheGroup::get_server_socket(int connect_timeout) noexcept {

  try {

    auto available = get_available();
    if (available.empty()) {
      return -1;
    }

    auto next_up = current_pos_;
<<<<<<< HEAD
=======
    if (next_up >= available.size()) {
      next_up = 0;
      current_pos_ = 0;
    }

>>>>>>> f38a2536
    std::lock_guard<std::mutex> lock(mutex_update_);
    ++current_pos_;
    if (current_pos_ >= available.size()) {
      current_pos_ = 0;
    }
<<<<<<< HEAD
    mutex_update_.unlock();

    return get_mysql_socket(available.at(next_up), connect_timeout);

=======
    return get_mysql_socket(available.at(next_up), connect_timeout);
>>>>>>> f38a2536
  } catch (fabric_cache::base_error) {
    log_error("Failed getting managed servers from Fabric");
  }
  return -1;
}<|MERGE_RESOLUTION|>--- conflicted
+++ resolved
@@ -98,27 +98,17 @@
     }
 
     auto next_up = current_pos_;
-<<<<<<< HEAD
-=======
     if (next_up >= available.size()) {
       next_up = 0;
       current_pos_ = 0;
     }
 
->>>>>>> f38a2536
     std::lock_guard<std::mutex> lock(mutex_update_);
     ++current_pos_;
     if (current_pos_ >= available.size()) {
       current_pos_ = 0;
     }
-<<<<<<< HEAD
-    mutex_update_.unlock();
-
     return get_mysql_socket(available.at(next_up), connect_timeout);
-
-=======
-    return get_mysql_socket(available.at(next_up), connect_timeout);
->>>>>>> f38a2536
   } catch (fabric_cache::base_error) {
     log_error("Failed getting managed servers from Fabric");
   }
