/*
  Copyright (c) 2015, 2016, Oracle and/or its affiliates. All rights reserved.

  This program is free software; you can redistribute it and/or modify
  it under the terms of the GNU General Public License as published by
  the Free Software Foundation; version 2 of the License.

  This program is distributed in the hope that it will be useful,
  but WITHOUT ANY WARRANTY; without even the implied warranty of
  MERCHANTABILITY or FITNESS FOR A PARTICULAR PURPOSE.  See the
  GNU General Public License for more details.

  You should have received a copy of the GNU General Public License
  along with this program; if not, write to the Free Software
  Foundation, Inc., 51 Franklin St, Fifth Floor, Boston, MA  02110-1301  USA
*/

#include "mysqlrouter/routing.h"
#include "mysql_routing.h"

<<<<<<< HEAD
#include <sys/socket.h>
=======
#include "routing_mocks.h"
>>>>>>> db41f650

#ifdef _WIN32
#define WIN32_LEAN_AND_MEAN
#include <windows.h>
#include <winsock2.h>
#include <ws2tcpip.h>
#else
#include <sys/socket.h>
#ifdef __sun
#include <fcntl.h>
#else
#include <sys/fcntl.h>
#endif
#endif

#ifdef __sun
#include <fcntl.h>
#else
#include <sys/fcntl.h>
#endif

using routing::AccessMode;
using routing::set_socket_blocking;
using ::testing::ContainerEq;
using ::testing::StrEq;
using ::testing::_;
using ::testing::Return;
using ::testing::InSequence;

class RoutingTests : public ::testing::Test {
protected:
  RoutingTests() {
  }
  virtual void SetUp() {
  }

  virtual void TearDown() {
  }

  MockSocketOperations socket_op;
};

TEST_F(RoutingTests, AccessModes) {
  ASSERT_EQ(static_cast<int>(AccessMode::kReadWrite), 1);
  ASSERT_EQ(static_cast<int>(AccessMode::kReadOnly), 2);
}

TEST_F(RoutingTests, AccessModeLiteralNames) {
  std::map<std::string, AccessMode> exp = {
      {"read-write", AccessMode::kReadWrite},
      {"read-only",  AccessMode::kReadOnly},
  };
  ASSERT_THAT(routing::kAccessModeNames, ContainerEq(exp));
}

TEST_F(RoutingTests, GetAccessLiteralName) {
  using routing::get_access_mode_name;
  ASSERT_THAT(get_access_mode_name(AccessMode::kReadWrite), StrEq("read-write"));
  ASSERT_THAT(get_access_mode_name(AccessMode::kReadOnly), StrEq("read-only"));
}

TEST_F(RoutingTests, Defaults) {
  ASSERT_EQ(routing::kDefaultWaitTimeout, 0);
  ASSERT_EQ(routing::kDefaultMaxConnections, 512);
  ASSERT_EQ(routing::kDefaultDestinationConnectionTimeout, 1);
  ASSERT_EQ(routing::kDefaultBindAddress, "127.0.0.1");
  ASSERT_EQ(routing::kDefaultNetBufferLength, 16384U);
  ASSERT_EQ(routing::kDefaultMaxConnectErrors, 100ULL);
  ASSERT_EQ(routing::kDefaultClientConnectTimeout, 9UL);
}
<<<<<<< HEAD

=======
>>>>>>> db41f650

#ifndef _WIN32
// No way to read nonblocking status in Windows
TEST_F(RoutingTests, SetSocketBlocking) {
  int s = socket(PF_INET, SOCK_STREAM, 6);
  ASSERT_EQ(fcntl(s, F_GETFL, nullptr) & O_NONBLOCK, 0);
  set_socket_blocking(s, false);
  ASSERT_EQ(fcntl(s, F_GETFL, nullptr) & O_NONBLOCK, O_NONBLOCK);
  set_socket_blocking(s, true);
  ASSERT_EQ(fcntl(s, F_GETFL, nullptr) & O_NONBLOCK, 0) << std::endl;

  fcntl(s, F_SETFL, O_RDONLY);
  set_socket_blocking(s, false);
  ASSERT_EQ(fcntl(s, F_GETFL, nullptr) & O_NONBLOCK, O_NONBLOCK);
  ASSERT_EQ(fcntl(s, F_GETFL, nullptr) & O_RDONLY, O_RDONLY);
}
#endif

TEST_F(RoutingTests, CopyPacketsSingleWrite) {
  int sender_socket = 1, receiver_socket = 2;
  mysql_protocol::Packet::vector_t buffer(500);
  fd_set readfds;
  int curr_pktnr = 100;
  bool handshake_done = true;
  size_t report_bytes_read = 0u;

  FD_ZERO(&readfds);
  FD_SET(sender_socket, &readfds);
  FD_SET(receiver_socket, &readfds);

  EXPECT_CALL(socket_op, read(sender_socket, &buffer[0], buffer.size())).WillOnce(Return(200));
  EXPECT_CALL(socket_op, write(receiver_socket, &buffer[0], 200)).WillOnce(Return(200));

  int res = MySQLRouting::copy_mysql_protocol_packets(1, 2, &readfds,
                                  buffer, &curr_pktnr,
                                  handshake_done, &report_bytes_read,
                                  &socket_op);

  ASSERT_EQ(0, res);
  ASSERT_EQ(200u, report_bytes_read);
}

TEST_F(RoutingTests, CopyPacketsMultipleWrites) {
  int sender_socket = 1, receiver_socket = 2;
  mysql_protocol::Packet::vector_t buffer(500);
  fd_set readfds;
  int curr_pktnr = 100;
  bool handshake_done = true;
  size_t report_bytes_read = 0u;

  FD_ZERO(&readfds);
  FD_SET(sender_socket, &readfds);
  FD_SET(receiver_socket, &readfds);

  InSequence seq;

  EXPECT_CALL(socket_op, read(sender_socket, &buffer[0], buffer.size())).WillOnce(Return(200));

  // first write does not write everything
  EXPECT_CALL(socket_op, write(receiver_socket, &buffer[0], 200)).WillOnce(Return(100));
  // second does not do anything (which is not treated as an error
  EXPECT_CALL(socket_op, write(receiver_socket, &buffer[100], 100)).WillOnce(Return(0));
  // third writes the remaining chunk
  EXPECT_CALL(socket_op, write(receiver_socket, &buffer[100], 100)).WillOnce(Return(100));

  int res = MySQLRouting::copy_mysql_protocol_packets(1, 2, &readfds,
                                  buffer, &curr_pktnr,
                                  handshake_done, &report_bytes_read,
                                  &socket_op);

  ASSERT_EQ(0, res);
  ASSERT_EQ(200u, report_bytes_read);
}

TEST_F(RoutingTests, CopyPacketsWriteError) {
  int sender_socket = 1, receiver_socket = 2;
  mysql_protocol::Packet::vector_t buffer(500);
  fd_set readfds;
  int curr_pktnr = 100;
  bool handshake_done = true;
  size_t report_bytes_read = 0u;

  FD_ZERO(&readfds);
  FD_SET(sender_socket, &readfds);
  FD_SET(receiver_socket, &readfds);

  EXPECT_CALL(socket_op, read(sender_socket, &buffer[0], buffer.size())).WillOnce(Return(200));
  EXPECT_CALL(socket_op, write(receiver_socket, &buffer[0], 200)).WillOnce(Return(-1));

  int res = MySQLRouting::copy_mysql_protocol_packets(1, 2, &readfds,
                                  buffer, &curr_pktnr,
                                  handshake_done, &report_bytes_read,
                                  &socket_op);

  ASSERT_EQ(-1, res);
}<|MERGE_RESOLUTION|>--- conflicted
+++ resolved
@@ -18,11 +18,7 @@
 #include "mysqlrouter/routing.h"
 #include "mysql_routing.h"
 
-<<<<<<< HEAD
-#include <sys/socket.h>
-=======
 #include "routing_mocks.h"
->>>>>>> db41f650
 
 #ifdef _WIN32
 #define WIN32_LEAN_AND_MEAN
@@ -46,11 +42,13 @@
 
 using routing::AccessMode;
 using routing::set_socket_blocking;
+
 using ::testing::ContainerEq;
+using ::testing::Eq;
+using ::testing::InSequence;
+using ::testing::Return;
 using ::testing::StrEq;
 using ::testing::_;
-using ::testing::Return;
-using ::testing::InSequence;
 
 class RoutingTests : public ::testing::Test {
 protected:
@@ -71,11 +69,9 @@
 }
 
 TEST_F(RoutingTests, AccessModeLiteralNames) {
-  std::map<std::string, AccessMode> exp = {
-      {"read-write", AccessMode::kReadWrite},
-      {"read-only",  AccessMode::kReadOnly},
-  };
-  ASSERT_THAT(routing::kAccessModeNames, ContainerEq(exp));
+  using routing::get_access_mode;
+  ASSERT_THAT(get_access_mode("read-write"), Eq(AccessMode::kReadWrite));
+  ASSERT_THAT(get_access_mode("read-only"), Eq(AccessMode::kReadOnly));
 }
 
 TEST_F(RoutingTests, GetAccessLiteralName) {
@@ -93,10 +89,6 @@
   ASSERT_EQ(routing::kDefaultMaxConnectErrors, 100ULL);
   ASSERT_EQ(routing::kDefaultClientConnectTimeout, 9UL);
 }
-<<<<<<< HEAD
-
-=======
->>>>>>> db41f650
 
 #ifndef _WIN32
 // No way to read nonblocking status in Windows
