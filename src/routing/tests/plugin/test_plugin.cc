--- conflicted
+++ resolved
@@ -22,26 +22,11 @@
 #include <fstream>
 #include <sstream>
 #include <thread>
-<<<<<<< HEAD
-#include <unistd.h>
-
-#include "common.h"
-#include "config_parser.h"
-#include "filesystem.h"
-#include "plugin.h"
-
-#include "cmd_exec.h"
-#include "gtest_consoleoutput.h"
-#include "helper_logger.h"
-#include "mysql_routing.h"
-#include "plugin_config.h"
-
-// since this function is only meant to be used here (for testing purposes), it's not available in the headers.
-void validate_socket_info_test_proxy(const std::string& err_prefix, const mysql_harness::ConfigSection* section, const RoutingPluginConfig& config);
-=======
 #ifndef _WIN32
 #include <unistd.h>
 #endif
+
+#include "common.h"
 
 #include "mysql/harness/config_parser.h"
 #include "mysql/harness/filesystem.h"
@@ -53,7 +38,9 @@
 #include "mysql_routing.h"
 #include "plugin_config.h"
 #include "router_test_helpers.h"
->>>>>>> db41f650
+
+// since this function is only meant to be used here (for testing purposes), it's not available in the headers.
+void validate_socket_info_test_proxy(const std::string& err_prefix, const mysql_harness::ConfigSection* section, const RoutingPluginConfig& config);
 
 using std::string;
 using ::testing::HasSubstr;
@@ -79,10 +66,7 @@
 class RoutingPluginTests : public ConsoleOutputTest {
 protected:
   virtual void SetUp() {
-<<<<<<< HEAD
-=======
     set_origin(g_origin);
->>>>>>> db41f650
     ConsoleOutputTest::SetUp();
     config_path.reset(new Path(g_cwd));
     config_path->append("test_routing_plugin.ini");
@@ -90,10 +74,7 @@
 
     bind_address = "127.0.0.1:15508";
     destinations = "127.0.0.1:3306";
-<<<<<<< HEAD
     socket = rundir + "/unix_socket";
-=======
->>>>>>> db41f650
     mode = "read-only";
     connect_timeout = "1";
     client_connect_timeout = "9";
@@ -116,12 +97,9 @@
       if (!in_missing(missing, "bind_address")) {
         ofs_config << "bind_address = " << bind_address << "\n";
       }
-<<<<<<< HEAD
       if (!in_missing(missing, "socket")) {
         ofs_config << "socket = " << socket << "\n";
       }
-=======
->>>>>>> db41f650
       if (!in_missing(missing, "destinations")) {
         ofs_config << "destinations = " << destinations << "\n";
       }
@@ -154,11 +132,7 @@
       if (errno != ENOENT) {
         // File missing is OK.
         std::cerr << "Failed removing " << config_path->str()
-<<<<<<< HEAD
         << ": " << get_strerror(errno) << "(" << errno << ")" << std::endl;
-=======
-        << ": " << strerror(errno) << "(" << errno << ")" << std::endl;
->>>>>>> db41f650
       }
     }
     ConsoleOutputTest::TearDown();
@@ -169,7 +143,6 @@
   const string program = "routing_plugin_test";
   const string rundir = "/path/to/rundir";
   const string cfgdir = "/path/to/cfgdir";
-<<<<<<< HEAD
   string bind_address;
   string destinations;
   string socket;
@@ -177,14 +150,6 @@
   string connect_timeout;
   string client_connect_timeout;
   string max_connect_errors;
-=======
-  string bind_address = "127.0.0.1:15508";
-  string destinations = "127.0.0.1:3306";
-  string mode = "read-only";
-  string connect_timeout = "1";
-  string client_connect_timeout = "9";
-  string max_connect_errors = "100";
->>>>>>> db41f650
 
   std::unique_ptr<Path> config_path;
   std::string cmd;
@@ -198,19 +163,11 @@
 }
 
 TEST_F(RoutingPluginTests, PluginObject) {
-<<<<<<< HEAD
-  ASSERT_EQ(harness_plugin_routing.abi_version, static_cast<uint32_t>(0x0101));
-  ASSERT_EQ(harness_plugin_routing.plugin_version, static_cast<uint32_t>(VERSION_NUMBER(0, 0, 1)));
-  ASSERT_EQ(harness_plugin_routing.requires_length, static_cast<size_t>(1));
-  ASSERT_THAT(harness_plugin_routing.requires[0], StrEq("logger"));
-  ASSERT_EQ(harness_plugin_routing.conflicts_length, static_cast<size_t>(0));
-=======
   ASSERT_EQ(harness_plugin_routing.abi_version, 0x0101U);
   ASSERT_EQ(harness_plugin_routing.plugin_version, static_cast<uint32_t>(VERSION_NUMBER(0, 0, 1)));
   ASSERT_EQ(harness_plugin_routing.requires_length, 1U);
   ASSERT_THAT(harness_plugin_routing.requires[0], StrEq("logger"));
   ASSERT_EQ(harness_plugin_routing.conflicts_length, 0U);
->>>>>>> db41f650
   ASSERT_THAT(harness_plugin_routing.conflicts, IsNull());
   ASSERT_THAT(harness_plugin_routing.deinit, IsNull());
   ASSERT_THAT(harness_plugin_routing.brief,
@@ -246,8 +203,7 @@
   reset_config({"mode"});
   auto cmd_result = cmd_exec(cmd, true);
   ASSERT_THAT(cmd_result.output,
-              HasSubstr("option mode in [routing:tests] needs to be specified; valid are read-only, read-write"));
-<<<<<<< HEAD
+              HasSubstr("option mode in [routing:tests] needs to be specified; valid are"));
 }
 
 TEST_F(RoutingPluginTests, StartCaseInsensitiveMode) {
@@ -255,7 +211,7 @@
   reset_config({}, true);
   auto cmd_result = cmd_exec(cmd, true);
   ASSERT_THAT(cmd_result.output,
-              Not(HasSubstr("valid are read-only, read-write")));
+              Not(HasSubstr("valid are")));
 }
 
 TEST_F(RoutingPluginTests, NoListeningSocket) {
@@ -316,18 +272,6 @@
   });
 }
 
-=======
-}
-
-TEST_F(RoutingPluginTests, StartCaseInsensitiveMode) {
-  mode = "Read-Only";
-  reset_config({}, true);
-  auto cmd_result = cmd_exec(cmd, true);
-  ASSERT_THAT(cmd_result.output,
-              Not(HasSubstr("valid are read-only, read-write")));
-}
-
->>>>>>> db41f650
 TEST_F(RoutingPluginTests, StartMissingDestination) {
   {
     reset_config({"destinations"});
@@ -335,10 +279,7 @@
     ASSERT_THAT(cmd_result.output,
                 HasSubstr("option destinations in [routing:tests] is required"));
   }
-<<<<<<< HEAD
-
-=======
->>>>>>> db41f650
+
   {
     destinations = {};
     reset_config({});
@@ -362,7 +303,6 @@
   auto cmd_result = cmd_exec(cmd, true);
   ASSERT_THAT(cmd_result.output,
               HasSubstr("in [routing:tests]: invalid IP or name in bind_address '512.512.512.512:3306'"));
-<<<<<<< HEAD
 }
 
 TEST_F(RoutingPluginTests, EmptyUnixSocket) {
@@ -414,10 +354,6 @@
   }
 }
 
-=======
-}
-
->>>>>>> db41f650
 TEST_F(RoutingPluginTests, StartWithBindAddressInDestinations) {
   bind_address = "127.0.0.1:3306";
   destinations = "127.0.0.1";  // default port is 3306
@@ -474,10 +410,7 @@
 }
 
 int main(int argc, char *argv[]) {
-<<<<<<< HEAD
-=======
   init_windows_sockets();
->>>>>>> db41f650
   g_origin = Path(argv[0]).dirname();
   g_cwd = Path(argv[0]).dirname().str();
   ::testing::InitGoogleTest(&argc, argv);
