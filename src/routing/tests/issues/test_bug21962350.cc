/*
  Copyright (c) 2015, 2016, Oracle and/or its affiliates. All rights reserved.

  This program is free software; you can redistribute it and/or modify
  it under the terms of the GNU General Public License as published by
  the Free Software Foundation; version 2 of the License.

  This program is distributed in the hope that it will be useful,
  but WITHOUT ANY WARRANTY; without even the implied warranty of
  MERCHANTABILITY or FITNESS FOR A PARTICULAR PURPOSE.  See the
  GNU General Public License for more details.

  You should have received a copy of the GNU General Public License
  along with this program; if not, write to the Free Software
  Foundation, Inc., 51 Franklin St, Fifth Floor, Boston, MA  02110-1301  USA
*/

/**
 * BUG21962350 Issue with destination server removal from quarantine
 *
 */

#include "config_parser.h"
#include "destination.h"
#include "logger.h"
#include "mysqlrouter/routing.h"
#include "mysqlrouter/utils.h"

#include <fstream>
#include <string>
#include <thread>
#include <vector>

<<<<<<< HEAD
//ignore GMock warnings
#ifdef __clang__
#pragma clang diagnostic push
#pragma clang diagnostic ignored "-Wsign-conversion"
#endif

#include "gmock/gmock.h"

#ifdef __clang__
#pragma clang diagnostic pop
#endif

#include "config_parser.h"
#include "helper_logger.h"
=======
#ifdef __clang__
// ignore GMock warnings
#  pragma clang diagnostic push
#  pragma clang diagnostic ignored "-Wsign-conversion"
#  include "gmock/gmock.h"
#  pragma clang diagnostic pop
#else
#  include "gmock/gmock.h"
#endif
>>>>>>> db41f650

extern "C" { extern mysql_harness::Plugin LOGGER_API logger; }  // defined in logger.cc

using mysqlrouter::TCPAddress;
using mysqlrouter::to_string;
using ::testing::HasSubstr;
using ::testing::Return;
using ::testing::Eq;
using ::testing::_;

class MockRouteDestination : public RouteDestination {
public:
  void add_to_quarantine(const size_t index) noexcept {
    RouteDestination::add_to_quarantine(index);
  }

  void cleanup_quarantine() noexcept {
    RouteDestination::cleanup_quarantine();
  }

  MOCK_METHOD3(get_mysql_socket, int(const TCPAddress &addr, int connect_timeout, bool log_errors));
};

class Bug21962350 : public ::testing::Test {
protected:
  virtual void SetUp() {
    orig_cout_ = std::cout.rdbuf(ssout.rdbuf());
  }

  virtual void TearDown() {
    if (orig_cout_) {
      std::cout.rdbuf(orig_cout_);
    }
  }

  static const std::vector<TCPAddress> servers;

  std::stringstream ssout;

private:
  std::streambuf *orig_cout_;
};

// NOTE: this test must run as first, it doesn't really test anything, just inits logger.
// TODO: might want to move it to some common helper function and make it available to all tests
TEST_F(Bug21962350, InitLogger) {

  // set log level in Config
  mysql_harness::Config config;
  config.add("logger");
  mysql_harness::Config::SectionList sections = config.get("logger");
  mysql_harness::ConfigSection*       section = sections.front();
  section->set("level", "DEBUG");

  // package Config inside of AppInfo
  mysql_harness::AppInfo info;
  memset(&info, 0, sizeof(info)); // set to all-NULL
  info.config = &config;

  // init logger
  logger.init(&info);
}

TEST_F(Bug21962350, AddToQuarantine) {
  size_t exp;
  MockRouteDestination d;
  d.add(servers[0]);
  d.add(servers[1]);
  d.add(servers[2]);

  d.add_to_quarantine(static_cast<size_t>(0));
  ASSERT_THAT(ssout.str(), HasSubstr("Quarantine destination server s1.example.com:3306"));
  d.add_to_quarantine(static_cast<size_t>(1));
  exp = 2;
  ASSERT_EQ(exp, d.size_quarantine());
  ASSERT_THAT(ssout.str(), HasSubstr("s2.example.com:3306"));
  d.add_to_quarantine(static_cast<size_t>(2));
  ASSERT_THAT(ssout.str(), HasSubstr("s3.example.com:3306"));
  exp = 3;
  ASSERT_EQ(exp, d.size_quarantine());
}


TEST_F(Bug21962350, CleanupQuarantine) {
  size_t exp;
  ::testing::NiceMock<MockRouteDestination> d;
  d.add(servers[0]);
  d.add(servers[1]);
  d.add(servers[2]);

  d.add_to_quarantine(static_cast<size_t>(0));
  d.add_to_quarantine(static_cast<size_t>(1));
  d.add_to_quarantine(static_cast<size_t>(2));
  exp = 3;
  ASSERT_EQ(exp, d.size_quarantine());

  EXPECT_CALL(d, get_mysql_socket(_, _, _)).Times(4)
    .WillOnce(Return(100))
    .WillOnce(Return(-1))
    .WillOnce(Return(300))
    .WillOnce(Return(200));
  d.cleanup_quarantine();
  // Second is still failing
  exp = 1;
  ASSERT_EQ(exp, d.size_quarantine());
  // Next clean up should remove s2.example.com
  d.cleanup_quarantine();
  exp = 0;
  ASSERT_EQ(exp,d.size_quarantine());
  ASSERT_THAT(ssout.str(), HasSubstr("Unquarantine destination server s2.example.com:3306"));
}

TEST_F(Bug21962350, QuarantineServerMultipleTimes) {
  size_t exp;
  MockRouteDestination d;
  d.add(servers[0]);
  d.add(servers[1]);
  d.add(servers[2]);

  d.add_to_quarantine(static_cast<size_t>(0));
  d.add_to_quarantine(static_cast<size_t>(0));
  d.add_to_quarantine(static_cast<size_t>(2));
  d.add_to_quarantine(static_cast<size_t>(1));

  exp = 3;
  ASSERT_EQ(exp, d.size_quarantine());
}

#if !defined(_WIN32) && !defined(__FreeBSD__)
// This test doesn't work in Windows or FreeBSD, because of how ASSERT_DEATH works
// But this test is gone in newer branches anyway, so disabling for now
TEST_F(Bug21962350, QuarantineServerNonExisting) {
  size_t exp;
  MockRouteDestination d;
  d.add(servers[0]);
  d.add(servers[1]);
  d.add(servers[2]);

  ASSERT_DEATH(d.add_to_quarantine(static_cast<size_t>(999)), ".*(index < size()).*");
  exp = 0;
  ASSERT_EQ(exp, d.size_quarantine());
}
#endif

TEST_F(Bug21962350, AlreadyQuarantinedServer) {
  size_t exp;
  MockRouteDestination d;
  d.add(servers[0]);
  d.add(servers[1]);
  d.add(servers[2]);

  d.add_to_quarantine(static_cast<size_t>(1));
  d.add_to_quarantine(static_cast<size_t>(1));
  exp = 1;
  ASSERT_EQ(exp, d.size_quarantine());
}

std::vector<TCPAddress> const Bug21962350::servers  {
  TCPAddress("s1.example.com", 3306),
  TCPAddress("s2.example.com", 3306),
  TCPAddress("s3.example.com", 3306),
};<|MERGE_RESOLUTION|>--- conflicted
+++ resolved
@@ -31,7 +31,6 @@
 #include <thread>
 #include <vector>
 
-<<<<<<< HEAD
 //ignore GMock warnings
 #ifdef __clang__
 #pragma clang diagnostic push
@@ -46,17 +45,6 @@
 
 #include "config_parser.h"
 #include "helper_logger.h"
-=======
-#ifdef __clang__
-// ignore GMock warnings
-#  pragma clang diagnostic push
-#  pragma clang diagnostic ignored "-Wsign-conversion"
-#  include "gmock/gmock.h"
-#  pragma clang diagnostic pop
-#else
-#  include "gmock/gmock.h"
-#endif
->>>>>>> db41f650
 
 extern "C" { extern mysql_harness::Plugin LOGGER_API logger; }  // defined in logger.cc
 
