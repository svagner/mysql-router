/*
  Copyright (c) 2015, 2016, Oracle and/or its affiliates. All rights reserved.

  This program is free software; you can redistribute it and/or modify
  it under the terms of the GNU General Public License as published by
  the Free Software Foundation; version 2 of the License.

  This program is distributed in the hope that it will be useful,
  but WITHOUT ANY WARRANTY; without even the implied warranty of
  MERCHANTABILITY or FITNESS FOR A PARTICULAR PURPOSE.  See the
  GNU General Public License for more details.

  You should have received a copy of the GNU General Public License
  along with this program; if not, write to the Free Software
  Foundation, Inc., 51 Franklin St, Fifth Floor, Boston, MA  02110-1301  USA
*/

#ifndef ROUTER_MYSQL_ROUTER_INCLUDED
#define ROUTER_MYSQL_ROUTER_INCLUDED

/** @file
 * @brief Defining the main class MySQLRouter
 *
 * This file defines the main class `MySQLRouter`.
 *
 */

#include "config.h"
#include "loader.h"
<<<<<<< HEAD
=======
#include "mysql/harness/arg_handler.h"
>>>>>>> db41f650

#include <cstdint>
#include <vector>

<<<<<<< HEAD
=======
using std::string;
using std::tuple;
using std::make_tuple;
using std::vector;

>>>>>>> db41f650
static const size_t kHelpScreenWidth = 72;
static const size_t kHelpScreenIndent = 8;

/** @class MySQLRouter
 *  @brief Manage the MySQL Router application.
 *
 *  The class MySQLRouter manages the MySQL Router application. It handles the
 *  command arguments, finds valid configuration files, and starts all plugins.
 *
 *  Since MySQL Router requires at least 1 configuration file to be available
 *  for reading, if no default configuration file location could be read and no
 *  explicit location was given, the application exits.
 *
 *  The class depends on MySQL Harness to, among other things, load the
 *  configuration and initalize all request plugins.
 *
 *  Example usage:
 *
 *     int main(int argc, char** argv) {
 *       MySQLRouter router(argc, argv);
 *       router.start();
 *     }
 *
 */
class MySQLRouter {
public:
  /** @brief Default constructor
   *
   * Default constructor of MySQL Router which will not initialize.
   *
   * Usage:
   *
   *     MySQLRouter router;
   *     router.start();
   *
   */
  MySQLRouter() : can_start_(false), showing_info_(false),
    creating_config_(false) {};


  /** @brief Constructor with command line arguments as vector
   *
   * Constructor of MySQL Router which will start with the given command
   * line arguments as a vector of strings.
   *
   * Example usage:
   *
   *     MySQLRouter router(Path(argv[0]).dirname(),
   *                        vector<string>({argv + 1, argv + argc}));
   *     router.start();
   *
   * @param origin Directory where executable is located
   * @param arguments a vector of strings
   */
<<<<<<< HEAD
  MySQLRouter(const mysql_harness::Path& origin, const std::vector<std::string>& arguments);
=======
  MySQLRouter(const mysql_harness::Path& origin, const vector<string>& arguments);
>>>>>>> db41f650

  /** @brief Constructor with command line arguments
   *
   * Constructor of MySQL Router which will start with the given command
   * line arguments given as the arguments argc and argv. Typically, argc
   * and argv are passed on from the global main function.
   *
   * Example usage:
   *
   *     int main(int argc, char** argv) {
   *       MySQLRouter router(argc, argv);
   *       router.start();
   *     }
   *
   * @param argc number of arguments
   * @param argv pointer to first command line argument
   */
  MySQLRouter(const int argc, char** argv);

  // Information member function
  std::string get_package_name() noexcept;

  /** @brief Returns the MySQL Router version as string
   *
   * Returns the MySQL Router as a string. The string is a concatenation
   * of version's major, minor and patch parts, for example `1.0.2`.
   *
   * @return string containing the version
   */
  std::string get_version() noexcept;

  /** @brief Returns string version details.
   *
   * Returns string with name and version details, including:
   *
   * * name of the application,
   * * version,
   * * platform and architecture,
   * * edition,
   * * and a special part-of-clause.
   *
   * The architecture is either 32-bit or 64-bit. Edition is usually used to
   * denote whether release is either GPLv2 license or commercial.
   *
   * The part-of clause is used to show which product family MySQL Router
   * belongs to.
   *
   * @devnote
   * Most information can be defined while configuring using CMake and will
   * become available through the router_config.h file (generated from
   * router_config.h.in).
   * @enddevnote
   *
   * @return a string containing version details
   */
  std::string get_version_line() noexcept;

  /** @brief Prepares a command line option
   *
   * Prepares command line options for the MySQL Router `mysqlrouter` application.
   *
   * @internal
   * Currently, to add options to the command line, you need to add it to the
   * `prepare_command_options`-method using `CmdArgHandler::add_option()`.
   * @endinternal
   */
  void prepare_command_options() noexcept;

  /** @brief Starts the MySQL Router application
   *
   * Starts the MySQL Router application, reading the configuration file(s) and
   * loading and starting all plugins.
   *
   * Example:
   *
   *     MySQLRouter router;
   *     router.start();
   *
   * Throws std::runtime_error on configuration or plugin errors.
   *
   * @devnote
   * We are using MySQL Harness to load and start the plugins. We give Harness
   * a configuration files and it will parse it. Not that at this moment, Harness
   * only accept one configuration file.
   * @enddevnote
   */
  void start();

  /** @brief Gets list of default configuration files
   *
   * Returns a list of configuration files which will be read (if available)
   * by default.
   *
   * @return std::vector<string>
   */
  const std::vector<std::string>& get_default_config_files() const noexcept {
    return default_config_files_;
  }

  /** @brief Gets list of configuration files passed using command line
   *
   * Returns a list of configuration files which were passed through command
   * line options.
   *
   * @return std::vector<string>
   */
  const std::vector<std::string>& get_config_files() const noexcept {
    return config_files_;
  }

  /** @brief Gets list of extra configuration files passed using command line
   *
   * Returns a list of extra configuration files which were passed through command
   * line options.
   *
   * @return std::vector<string>
   */
  const std::vector<std::string>& get_extra_config_files() const noexcept {
    return extra_config_files_;
  }

  /** @brief Gets list of used configuration files
   *
   * Returns a list of configuration files which were used to read
   * the configuration.
   *
   * @return std::vector<string>
   */
  const std::vector<std::string>&  get_used_config_files() const noexcept {
    return available_config_files_;
  }

<<<<<<< HEAD
=======
#if !defined(_MSC_VER) && !defined(UNIT_TESTS)
  // MSVC produces different symbols for private vs public methods, which mean
  // the #define private public trick for unit-testing private methods doesn't
  // work. Thus, we turn private methods public in Windows.
>>>>>>> db41f650
private:
#endif

  /** @brief Initializes the MySQL Router application
   *
   * Initialized the MySQL Router application by
   *
   * * setting the default configuration files,
   * * loading the command line options,
   * * processing the given command line arguments,
   * * and finding all the usable configuration files.
   *
   * The command line options are passed using the `arguments`
   * argument. It should be a vector of strings. For example, to start
   * MySQL Router using the `main()` functions `argc` and `argv`
   * arguments:
   *
   *     MySQLRouter router(vector<string>({argv + 1, argv + argc}));
   *     router.start();
   *
   * @devnote
   * We do not need the first command line argument, argv[0] since we do not
   * use it.
   * @enddevnote
   *
   * @param arguments command line arguments as vector of strings
   */
  void init(const std::vector<std::string>& arguments);

  /** @brief Finds all valid configuration files
   *
   * Finds all valid configuration files from the list of default
   * configuration file locations.
   *
   * An exception of type `std::runtime_error` is thrown when no valid
   * configuration file was found.
   *
   * @return returns a list of valid configuration file locations
   *
   */
  std::vector<std::string> check_config_files();

  /** @brief Shows the help screen on the console
   *
   * Shows the help screen on the console including
   *
   * * copyright and  trademark notice,
   * * command line usage,
   * * default configuration file locations,
   * * and options with their descriptions.
   *
   * Users would use the command line option `--help`:
   *
   *     shell> mysqlrouter --help
   */
  void show_help() noexcept;

  /** @brief Shows command line usage and option description
   *
   * Shows command line usage and all available options together with their description.
   * It is possible to prevent the option listing by setting the argument `include_options`
   * to `false`.
   *
   * @devnote
   * This method is used by the `MySQLRouter::show_help()`. We keep a separate method so we could potentionally
   * show the usage in other places or using different option combinations, for example after an
   * error.
   * @enddevnote
   *
   * @param include_options bool whether we show the options and descriptions
   */
  void show_usage(bool include_options) noexcept;

  /* @overload */
  void show_usage() noexcept;

  /** @brief Sets default configuration file locations
   *
   *  Sets the default configuration file locations based on information
   *  found in the locations argument. The locations should be provided
   *  as a semicolon separated list.
   *
   *  The previous loaded locations are first removed. If not new locations
   *  were provider (if locations argument is empty), then no configuration
   *  files will be available.
   *
   *  Locations can include environment variable placeholders. These placeholders
   *  are replaced using the provided name. For example, user Jane executing
   *  MySQL Router:
   *
   *      /opt/ENV{USER}/etc    becomes   /opt/jane/etc
   *
   *  If the environment variable is not available, for example if MYSQL_ROUTER_HOME
   *  was not set before starting MySQL Router, every location using this
   *  environment variable will be ignored.
   *
   *  @param locations a char* with semicolon separated file locations
   */
  void set_default_config_files(const char *locations) noexcept;

  /** @brief Tuple describing the MySQL Router version, with major, minor and patch level **/
  std::tuple<const uint8_t, const uint8_t, const uint8_t> version_;

  /** @brief Vector with default configuration file locations as strings **/
  std::vector<std::string> default_config_files_;
  /** @brief Vector with extra configuration file locations as strings **/
  std::vector<std::string> extra_config_files_;
  /** @brief Vector with configuration files passed through command line arguments **/
<<<<<<< HEAD
  std::vector<std::string> config_files_;
=======
  std::vector<string> config_files_;
>>>>>>> db41f650
  /** @brief PID file location **/
  std::string pid_file_path_;
  /** @brief Vector with available and usable configuration files
   *
   * @devnote
   * config_files_ is a vector but it should only contain 1 element since the command line
   * option for passing these configuration files can only be used once. We use a vector
   * to make it ourselves easier when looping through all types of configuration files.
   * @enddevnote
   */
  std::vector<std::string> available_config_files_;
  /** @brief CmdArgHandler object handling command line arguments **/
  CmdArgHandler arg_handler_;
  /** @brief Harness loader **/
  std::unique_ptr<mysql_harness::Loader> loader_;
  /** @brief Whether the MySQLRouter can start or not **/
  bool can_start_;
  /** @brief Whether we are showing information on command line, for example, using --help or --version **/
  bool showing_info_;
  /**
   * @brief Whether we are creating the configuration file using -e or
   *        --create-config
   */
  bool creating_config_;

  /**
   * Path to origin of executable.
   *
   * This variable contain the directory that the executable is
   * running from.
   */
  mysql_harness::Path origin_;
<<<<<<< HEAD
=======
};

class silent_exception : public std::exception
{
public:
  silent_exception() : std::exception() {}
>>>>>>> db41f650
};

#endif // ROUTER_MYSQL_ROUTER_INCLUDED<|MERGE_RESOLUTION|>--- conflicted
+++ resolved
@@ -27,22 +27,16 @@
 
 #include "config.h"
 #include "loader.h"
-<<<<<<< HEAD
-=======
 #include "mysql/harness/arg_handler.h"
->>>>>>> db41f650
 
 #include <cstdint>
 #include <vector>
 
-<<<<<<< HEAD
-=======
 using std::string;
 using std::tuple;
 using std::make_tuple;
 using std::vector;
 
->>>>>>> db41f650
 static const size_t kHelpScreenWidth = 72;
 static const size_t kHelpScreenIndent = 8;
 
@@ -97,11 +91,7 @@
    * @param origin Directory where executable is located
    * @param arguments a vector of strings
    */
-<<<<<<< HEAD
-  MySQLRouter(const mysql_harness::Path& origin, const std::vector<std::string>& arguments);
-=======
   MySQLRouter(const mysql_harness::Path& origin, const vector<string>& arguments);
->>>>>>> db41f650
 
   /** @brief Constructor with command line arguments
    *
@@ -234,13 +224,10 @@
     return available_config_files_;
   }
 
-<<<<<<< HEAD
-=======
 #if !defined(_MSC_VER) && !defined(UNIT_TESTS)
   // MSVC produces different symbols for private vs public methods, which mean
   // the #define private public trick for unit-testing private methods doesn't
   // work. Thus, we turn private methods public in Windows.
->>>>>>> db41f650
 private:
 #endif
 
@@ -349,11 +336,7 @@
   /** @brief Vector with extra configuration file locations as strings **/
   std::vector<std::string> extra_config_files_;
   /** @brief Vector with configuration files passed through command line arguments **/
-<<<<<<< HEAD
-  std::vector<std::string> config_files_;
-=======
   std::vector<string> config_files_;
->>>>>>> db41f650
   /** @brief PID file location **/
   std::string pid_file_path_;
   /** @brief Vector with available and usable configuration files
@@ -386,15 +369,12 @@
    * running from.
    */
   mysql_harness::Path origin_;
-<<<<<<< HEAD
-=======
 };
 
 class silent_exception : public std::exception
 {
 public:
   silent_exception() : std::exception() {}
->>>>>>> db41f650
 };
 
 #endif // ROUTER_MYSQL_ROUTER_INCLUDED