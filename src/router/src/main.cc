/*
  Copyright (c) 2015, 2016, Oracle and/or its affiliates. All rights reserved.

  This program is free software; you can redistribute it and/or modify
  it under the terms of the GNU General Public License as published by
  the Free Software Foundation; version 2 of the License.

  This program is distributed in the hope that it will be useful,
  but WITHOUT ANY WARRANTY; without even the implied warranty of
  MERCHANTABILITY or FITNESS FOR A PARTICULAR PURPOSE.  See the
  GNU General Public License for more details.

  You should have received a copy of the GNU General Public License
  along with this program; if not, write to the Free Software
  Foundation, Inc., 51 Franklin St, Fifth Floor, Boston, MA  02110-1301  USA
*/


#include "router_app.h"
#include "windows/main-windows.h"

#include <iostream>

<<<<<<< HEAD
int main(int argc, char **argv) {
  extern std::string g_program_name;
  g_program_name = argv[0];
  try {
    MySQLRouter router(argc, argv);
    router.start();
  } catch (const std::invalid_argument &exc) {
=======
int real_main(int argc, char **argv) {
  int result = 0;
  try {
    MySQLRouter router(argc, argv);
    // This nested try/catch block is necessary in Windows, to workaround a crash
    // that occurs when an exception is thrown from a plugin (e.g. routing_plugin_tests)
    try {
      router.start();
    } catch (const std::invalid_argument &exc) {
      std::cerr << "Configuration error: " << exc.what() << std::endl;
      result = 1;
    } catch (const std::runtime_error &exc) {
	  std::cerr << "Error: " << exc.what() << std::endl;
	  result = 1;
    } catch (const silent_exception&) {}
  } catch(const std::invalid_argument &exc) {
>>>>>>> db41f650
    std::cerr << "Configuration error: " << exc.what() << std::endl;
    result = 1;
  } catch(const std::runtime_error &exc) {
    std::cerr << "Error: " << exc.what() << std::endl;
<<<<<<< HEAD
    return 1;
  } catch (const mysql_harness::syntax_error &exc) {
    std::cerr << "Configuration syntax error: " << exc.what() << std::endl;
    return 1;
  } catch(const std::exception &exc) {
    std::cerr << "Error: " << exc.what() << std::endl;
    return 1;
  }
  return 0;
=======
    result = 1;
  } catch (const mysql_harness::syntax_error &exc) {
    std::cerr << "Configuration syntax error: " << exc.what() << std::endl;
  } catch (const silent_exception&) {}
  return result;
}

int main(int argc, char **argv) {
#ifdef _WIN32
  return proxy_main(real_main, argc, argv);
#else
  return real_main(argc, argv);
#endif
>>>>>>> db41f650
}<|MERGE_RESOLUTION|>--- conflicted
+++ resolved
@@ -21,21 +21,15 @@
 
 #include <iostream>
 
-<<<<<<< HEAD
-int main(int argc, char **argv) {
+int real_main(int argc, char **argv) {
   extern std::string g_program_name;
   g_program_name = argv[0];
-  try {
-    MySQLRouter router(argc, argv);
-    router.start();
-  } catch (const std::invalid_argument &exc) {
-=======
-int real_main(int argc, char **argv) {
   int result = 0;
   try {
     MySQLRouter router(argc, argv);
-    // This nested try/catch block is necessary in Windows, to workaround a crash
-    // that occurs when an exception is thrown from a plugin (e.g. routing_plugin_tests)
+    // This nested try/catch block is necessary in Windows, to
+    // workaround a crash that occurs when an exception is thrown from
+    // a plugin (e.g. routing_plugin_tests)
     try {
       router.start();
     } catch (const std::invalid_argument &exc) {
@@ -46,26 +40,18 @@
 	  result = 1;
     } catch (const silent_exception&) {}
   } catch(const std::invalid_argument &exc) {
->>>>>>> db41f650
     std::cerr << "Configuration error: " << exc.what() << std::endl;
     result = 1;
   } catch(const std::runtime_error &exc) {
     std::cerr << "Error: " << exc.what() << std::endl;
-<<<<<<< HEAD
-    return 1;
-  } catch (const mysql_harness::syntax_error &exc) {
-    std::cerr << "Configuration syntax error: " << exc.what() << std::endl;
-    return 1;
-  } catch(const std::exception &exc) {
-    std::cerr << "Error: " << exc.what() << std::endl;
-    return 1;
-  }
-  return 0;
-=======
     result = 1;
   } catch (const mysql_harness::syntax_error &exc) {
     std::cerr << "Configuration syntax error: " << exc.what() << std::endl;
-  } catch (const silent_exception&) {}
+  } catch (const silent_exception&) {
+  } catch (const std::exception &exc) {
+    std::cerr << "Error: " << exc.what() << std::endl;
+    result = 1;
+  }
   return result;
 }
 
@@ -75,5 +61,4 @@
 #else
   return real_main(argc, argv);
 #endif
->>>>>>> db41f650
 }