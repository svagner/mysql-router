/*
  Copyright (c) 2015, 2016, Oracle and/or its affiliates. All rights reserved.

  This program is free software; you can redistribute it and/or modify
  it under the terms of the GNU General Public License as published by
  the Free Software Foundation; version 2 of the License.

  This program is distributed in the hope that it will be useful,
  but WITHOUT ANY WARRANTY; without even the implied warranty of
  MERCHANTABILITY or FITNESS FOR A PARTICULAR PURPOSE.  See the
  GNU General Public License for more details.

  You should have received a copy of the GNU General Public License
  along with this program; if not, write to the Free Software
  Foundation, Inc., 51 Franklin St, Fifth Floor, Boston, MA  02110-1301  USA
*/

#include "mysql/harness/config_parser.h"
#include "mysql/harness/filesystem.h"
#include "mysql/harness/plugin.h"

////////////////////////////////////////
// Test system include files
#include "test/helpers.h"

////////////////////////////////////////
// Third-party include files
#include "gmock/gmock.h"
#include "gtest/gtest.h"

////////////////////////////////////////
// Standard include files
#include <iostream>
#include <sstream>
#include <stdexcept>
#include <string>

using mysql_harness::Config;
using mysql_harness::ConfigSection;
using mysql_harness::Path;
using mysql_harness::bad_option;
using mysql_harness::bad_section;
<<<<<<< HEAD
=======
using mysql_harness::syntax_error;
>>>>>>> db41f650

using testing::ElementsAreArray;
using testing::IsEmpty;
using testing::SizeIs;
using testing::UnorderedElementsAreArray;
<<<<<<< HEAD
=======
using testing::TestWithParam;
using testing::ValuesIn;
using testing::Eq;
>>>>>>> db41f650

namespace mysql_harness {

bool operator==(const Config& lhs, const Config& rhs) {
  // We just check the section names to start with
  auto&& lhs_names = lhs.section_names();
  auto&& rhs_names = rhs.section_names();

  // Check if the sizes differ. This is not an optimization since
  // std::equal does not work properly on ranges of unequal size.
  if (lhs_names.size() != rhs_names.size())
    return false;

  // Put the lists in vectors and sort them
  std::vector<std::pair<std::string, std::string>>
    lhs_vec(lhs_names.begin(), lhs_names.end());
  std::sort(lhs_vec.begin(), lhs_vec.end());

  std::vector<std::pair<std::string, std::string>>
    rhs_vec(rhs_names.begin(), rhs_names.end());
  std::sort(rhs_vec.begin(), rhs_vec.end());

  // Compare the elements of the sorted vectors
  return std::equal(lhs_vec.begin(), lhs_vec.end(), rhs_vec.begin());
}

}

std::list<std::string>
section_names(const mysql_harness::Config::ConstSectionList& sections) {
  std::list<std::string> result;
<<<<<<< HEAD
  for (auto& section: sections)
=======
  for (auto& section : sections)
>>>>>>> db41f650
    result.push_back(section->name);
  std::cerr << result << std::endl;
  return result;
}


void PrintTo(const Config& config, std::ostream& out) {
  for (auto&& val : config.section_names())
    out << val.first << ":" << val.second << " ";
}

class ConfigTest : public ::testing::Test {
 protected:
  virtual void SetUp() {
    std::vector<std::string> words;
    words.push_back("reserved");
    config.set_reserved(words);
  }

  Config config;
};

Path g_here;

TEST_F(ConfigTest, TestEmpty) {
  EXPECT_TRUE(config.is_reserved("reserved"));
  EXPECT_FALSE(config.is_reserved("legal"));

  // A newly created configuration is always empty.
  EXPECT_TRUE(config.empty());

  // Test that fetching a non-existing section throws an exception.
  EXPECT_THROW(config.get("magic"), std::runtime_error);

  EXPECT_FALSE(config.has("magic"));
}

TEST_F(ConfigTest, SetGetTest) {
  // Add the section
  config.add("magic");

  // Test that fetching a section get the right section back.
  EXPECT_TRUE(config.has("magic"));

  Config::SectionList sections = config.get("magic");
  EXPECT_EQ(1U, sections.size());

  ConfigSection* section = sections.front();
  EXPECT_EQ("magic", section->name);

  // Test that fetching a non-existing option in a section throws a
  // run-time exception.
  EXPECT_THROW(section->get("my_option"), std::runtime_error);

  // Set the value of the option in the section
  section->set("my_option", "my_value");

  // Check that the value can be retrieved.
  EXPECT_EQ("my_value", section->get("my_option"));

  config.clear();
  EXPECT_TRUE(config.empty());
}


class GoodParseTestAllowKey : public ::testing::TestWithParam<const char*> {
 protected:
  virtual void SetUp() {
    config = new Config(Config::allow_keys);

    std::vector<std::string> words;
    words.push_back("reserved");
    config->set_reserved(words);

    std::istringstream input(GetParam());
    config->read(input);
  }

  virtual void TearDown() {
    delete config;
    config = nullptr;
  }

  Config *config;
};

TEST_P(GoodParseTestAllowKey, SectionOne) {
  // Checking that getting a non-existent section throws exception
  EXPECT_THROW(config->get("nonexistant-section"), bad_section);

  Config::SectionList sections = config->get("one");
  EXPECT_EQ(1U, sections.size());

  ConfigSection* section = sections.front();
  EXPECT_EQ("one", section->name);
  EXPECT_EQ("bar", section->get("foo"));

  // Checking that getting a non-existient option in an existing
  // section throws exception.
  EXPECT_THROW(section->get("nonexistant-option"), bad_option);
}

const char *good_examples[] = {
  ("[one]\n" "foo = bar\n"),
  ("[one]\n" "foo: bar\n"),
  (" [one]   \n" "  foo: bar   \n"),
  (" [one]\n" "  foo   :bar   \n"),
  ("# Hello\n"
   " [one]\n" "  foo   :bar   \n"),
  ("# Hello\n"
   "# World!\n"
   " [one]\n" "  foo   :bar   \n"),
  ("; Hello\n"
   " [one]\n" "  foo   :bar   \n"),
  ("[DEFAULT]\n" "foo = bar\n"
   "[one]\n"),
  ("[DEFAULT]\n" "other = ar\n"
   "[one]\n" "foo = b{other}\n"),
  ("[DEFAULT]\n" "one = b\n" "two = r\n"
   "[one]\n" "foo = {one}a{two}\n"),
  ("[DEFAULT]\n" "one = b\n" "two = r\n"
   "[one:my_key]\n" "foo = {one}a{two}\n")
};

INSTANTIATE_TEST_CASE_P(TestParsing, GoodParseTestAllowKey,
                        ::testing::ValuesIn(good_examples));

// Test fixture to compare option value with the result of
// interpolating the value.
using Sample = std::pair<std::string, std::string>;
class TestInterpolate : public TestWithParam<Sample> {
 protected:
  virtual void SetUp() {
    config_ = new Config(Config::allow_keys);
    config_->add("testing", "a_key");
    config_->set_default("datadir", "--path--");
  }

  virtual void TearDown() {
    delete config_;
    config_ = nullptr;
  }

  Config *config_;
};

TEST_P(TestInterpolate, CheckExpected) {
  auto value = std::get<0>(GetParam());
  auto expect = std::get<1>(GetParam());

  auto&& section = config_->get("testing", "a_key");
  section.set("option_name", value);
  EXPECT_THAT(section.get("option_name"), Eq(expect));
}

Sample interpolate_examples[] = {
  {"foo",                       "foo"},
  {"c:\\foo\\bar\\{datadir}",   "c:\\foo\\bar\\--path--"},
  {"c:\\foo\\bar\\{undefined}", "c:\\foo\\bar\\{undefined}"},
  {"{datadir}\\foo",            "--path--\\foo"},
  {"{datadir}",                 "--path--"},
  {"foo{datadir}bar",           "foo--path--bar"},
  {"{{datadir}}",               "{--path--}"},
  {"{datadir}}",                "--path--}"},
  {"{{datadir}",                "{--path--"},
  {"{{{datadir}}}",             "{{--path--}}"},
  {"{datadir",                  "{datadir"},
  {"c:\\foo\\bar\\{425432-5425432-5423534253-542342}",
   "c:\\foo\\bar\\{425432-5425432-5423534253-542342}"},
};

INSTANTIATE_TEST_CASE_P(TestParsing, TestInterpolate,
                        ValuesIn(interpolate_examples));

TEST(TestConfig, RecursiveInterpolate) {
  const char *const config_text{
    "[DEFAULT]\n"
    "basedir = /root/dir\n"
    "datadir = {basedir}/data\n"

    "[one]\n"
    "log = {datadir}/router.log\n"
    "rec = {other}\n"  // Recursive reference
    "other = {rec}\n"
  };

  Config config(Config::allow_keys);
  std::istringstream input(config_text);
  config.read(input);

  auto&& section = config.get("one", "");
  EXPECT_THAT(section.get("log"), Eq("/root/dir/data/router.log"));
  EXPECT_THROW(section.get("rec"), syntax_error);
}

class BadParseTestForbidKey : public ::testing::TestWithParam<const char*> {
 protected:
  virtual void SetUp() {
    config = new Config;

    std::vector<std::string> words;
    words.push_back("reserved");
    config->set_reserved(words);
  }

  virtual void TearDown() {
    delete config;
    config = nullptr;
  }

  Config *config;
};

TEST_P(BadParseTestForbidKey, SyntaxError) {
  std::istringstream input{GetParam()};
  EXPECT_ANY_THROW(config->read(input));
}

static const char* syntax_problems[] = {
  // Unterminated section header line
  ("[one\n" "foo = bar\n"),

  // Malformed start of a section
  ("one]\n" "foo: bar\n"),

  // Bad section name
  ("[one]\n" "foo = bar\n"
   "[reserved]\n" "foo = baz\n"),

  // Options before first section
  ("  foo: bar   \n" "[one]\n"),

  // Unterminated last line
  ("[one]\n" "foo = bar"),

  // Repeated option
  ("[one]\n" "foo = bar\n" "foo = baz\n"),
  ("[one]\n" "foo = bar\n" "Foo = baz\n"),

  // Space in option
  ("[one]\n" "foo bar = bar\n" "bar = baz\n"),

  // Repeated section
  ("[one]\n" "foo = bar\n" "[one]\n" "foo = baz\n"),
  ("[one]\n" "foo = bar\n" "[ONE]\n" "foo = baz\n"),

  // Key but keys not allowed
  ("[one:my_key]\n" "foo = bar\n" "[two]\n" "foo = baz\n"),
};

INSTANTIATE_TEST_CASE_P(TestParsingSyntaxError, BadParseTestForbidKey,
                        ::testing::ValuesIn(syntax_problems));

class BadParseTestAllowKeys : public ::testing::TestWithParam<const char*> {
 protected:
  virtual void SetUp() {
    config = new Config(Config::allow_keys);

    std::vector<std::string> words;
    words.push_back("reserved");
    config->set_reserved(words);
  }

  virtual void TearDown() {
    delete config;
    config = nullptr;
  }

  Config *config;
};

TEST_P(BadParseTestAllowKeys, SemanticError) {
  std::istringstream input{GetParam()};
  EXPECT_THROW(config->read(input), syntax_error);
}

static const char* semantic_problems[] = {
  // Empty key
  ("[one:]\n" "foo = bar\n" "[two]\n" "foo = baz\n"),

  // Key on default section
  ("[DEFAULT:key]\n" "one = b\n" "two = r\n"
   "[one:key1]\n" "foo = {one}a{two}\n"
   "[one:key2]\n" "foo = {one}a{two}\n"),
};

INSTANTIATE_TEST_CASE_P(TestParseErrorAllowKeys, BadParseTestAllowKeys,
                        ::testing::ValuesIn(semantic_problems));

TEST(TestConfig, ConfigUpdate) {
  const char *const configs[]{
    ("[one]\n"
     "one = first\n"
     "two = second\n"),
    ("[one]\n"
     "one = new first\n"
     "[two]\n"
     "one = first\n"),
  };

  Config config(Config::allow_keys);
  std::istringstream input(configs[0]);
  config.read(input);

  Config other(Config::allow_keys);
  std::istringstream other_input(configs[1]);
  other.read(other_input);

  Config expected(Config::allow_keys);
  config.update(other);

  ConfigSection& one = config.get("one", "");
  ConfigSection& two = config.get("two", "");
  EXPECT_EQ("new first", one.get("one"));
  EXPECT_EQ("second", one.get("two"));
  EXPECT_EQ("first", two.get("one"));

  // Non-existent options should still throw an exception
  auto&& section = config.get("one", "");
  EXPECT_THROW(section.get("nonexistant-option"), bad_option);

  // Check that merging sections with mismatching names generates an
  // exception
  EXPECT_THROW(one.update(two), bad_section);
}

TEST(TestConfig, ConfigReadBasic) {
  // Here are three different sources of configurations that should
  // all be identical. One is a single file, one is a directory, and
  // one is a stream.

  Config dir_config = Config(Config::allow_keys);
  dir_config.read(g_here.join("data/logger.d"), "*.cfg");

  Config file_config = Config(Config::allow_keys);
  file_config.read(g_here.join("data/logger.cfg"));

  const char *const config_string =
    ("[DEFAULT]\n"
     "logging_folder = var/log\n"
     "config_folder = etc\n"
     "plugin_folder = var/lib\n"
     "runtime_folder = var/run\n"
     "[logger]\n"
     "library = logger\n"
     "[example]\n"
     "library = example\n"
     "[magic]\n"
     "library = magic\n"
     "message = Some kind of\n");

  Config stream_config(Config::allow_keys);
  std::istringstream stream_input(config_string);
  stream_config.read(stream_input);

  EXPECT_EQ(dir_config, file_config);
  EXPECT_EQ(dir_config, stream_config);
  EXPECT_EQ(file_config, stream_config);
}


// Here we test that reads of configuration entries overwrite previous
// read entries.
TEST(TestConfig, ConfigReadOverwrite) {
  Config config = Config(Config::allow_keys);
  config.read(g_here.join("data/logger.d"), "*.cfg");
  EXPECT_EQ("Some kind of", config.get("magic", "").get("message"));

  // Non-existent options should still throw an exception
  {
    auto&& section = config.get("magic", "");
    EXPECT_THROW(section.get("not-in-section"), bad_option);
  }

  config.read(g_here.join("data/magic-alt.cfg"));
  EXPECT_EQ("Another message", config.get("magic", "").get("message"));

  // Non-existent options should still throw an exception
  {
    auto&& section = config.get("magic", "");
    EXPECT_THROW(section.get("not-in-section"), bad_option);
  }
}

TEST(TestConfig, SectionRead) {
  static const char *const config_string =
    ("[DEFAULT]\n"
     "logging_folder = var/log\n"
     "config_folder = etc\n"
     "plugin_folder = var/lib\n"
     "runtime_folder = var/run\n"
     "[logger]\n"
     "library = logger\n"
     "[empty]\n"
     "[example]\n"
     "library = magic\n"
     "message = Some kind of\n");

  Config config(Config::allow_keys);
  std::istringstream stream_input(config_string);
  config.read(stream_input);

  // Test that the sections command return the right sections
<<<<<<< HEAD
  EXPECT_THAT(section_names(config.sections()),
              UnorderedElementsAreArray({"logger", "example", "empty"}));

  // Test that options for a section is correct
  std::vector<std::pair<std::string, std::string>> expected_options{
    {"library", "magic"},
    {"message", "Some kind of"}
  };
  EXPECT_THAT(config.get("example", "").get_options(),
              ElementsAreArray(expected_options));
  EXPECT_THAT(config.get("example", "").get_options(),
              SizeIs(2));
  EXPECT_THAT(config.get("empty", "").get_options(),
              IsEmpty());
  EXPECT_THAT(config.get("empty", "").get_options(),
              SizeIs(0));
}

=======
  std::string expected[] = {"logger", "example", "empty"};
  EXPECT_THAT(section_names(config.sections()),
              UnorderedElementsAreArray(expected));

  // Test that options for a section is correct
  std::vector<std::pair<std::string, std::string>> expected_options{
    {"library", "magic"},
    {"message", "Some kind of"}
  };
  EXPECT_THAT(config.get("example", "").get_options(),
              ElementsAreArray(expected_options));
  EXPECT_THAT(config.get("example", "").get_options(),
              SizeIs(2));
  EXPECT_THAT(config.get("empty", "").get_options(),
              IsEmpty());
  EXPECT_THAT(config.get("empty", "").get_options(),
              SizeIs(0));
}

>>>>>>> db41f650
int main(int argc, char *argv[]) {
  g_here = Path(argv[0]).dirname();

  ::testing::InitGoogleTest(&argc, argv);
  return RUN_ALL_TESTS();
}<|MERGE_RESOLUTION|>--- conflicted
+++ resolved
@@ -40,21 +40,15 @@
 using mysql_harness::Path;
 using mysql_harness::bad_option;
 using mysql_harness::bad_section;
-<<<<<<< HEAD
-=======
 using mysql_harness::syntax_error;
->>>>>>> db41f650
 
 using testing::ElementsAreArray;
+using testing::Eq;
 using testing::IsEmpty;
 using testing::SizeIs;
+using testing::TestWithParam;
 using testing::UnorderedElementsAreArray;
-<<<<<<< HEAD
-=======
-using testing::TestWithParam;
 using testing::ValuesIn;
-using testing::Eq;
->>>>>>> db41f650
 
 namespace mysql_harness {
 
@@ -86,11 +80,7 @@
 std::list<std::string>
 section_names(const mysql_harness::Config::ConstSectionList& sections) {
   std::list<std::string> result;
-<<<<<<< HEAD
-  for (auto& section: sections)
-=======
   for (auto& section : sections)
->>>>>>> db41f650
     result.push_back(section->name);
   std::cerr << result << std::endl;
   return result;
@@ -494,7 +484,6 @@
   config.read(stream_input);
 
   // Test that the sections command return the right sections
-<<<<<<< HEAD
   EXPECT_THAT(section_names(config.sections()),
               UnorderedElementsAreArray({"logger", "example", "empty"}));
 
@@ -513,27 +502,6 @@
               SizeIs(0));
 }
 
-=======
-  std::string expected[] = {"logger", "example", "empty"};
-  EXPECT_THAT(section_names(config.sections()),
-              UnorderedElementsAreArray(expected));
-
-  // Test that options for a section is correct
-  std::vector<std::pair<std::string, std::string>> expected_options{
-    {"library", "magic"},
-    {"message", "Some kind of"}
-  };
-  EXPECT_THAT(config.get("example", "").get_options(),
-              ElementsAreArray(expected_options));
-  EXPECT_THAT(config.get("example", "").get_options(),
-              SizeIs(2));
-  EXPECT_THAT(config.get("empty", "").get_options(),
-              IsEmpty());
-  EXPECT_THAT(config.get("empty", "").get_options(),
-              SizeIs(0));
-}
-
->>>>>>> db41f650
 int main(int argc, char *argv[]) {
   g_here = Path(argv[0]).dirname();
 
