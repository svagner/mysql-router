--- conflicted
+++ resolved
@@ -21,7 +21,7 @@
 // Package include files
 #include "designator.h"
 #include "exception.h"
-#include "mysql/harness/filesystem.h"
+#include "filesystem.h"
 #include "mysql/harness/plugin.h"
 #include "utilities.h"
 
@@ -36,10 +36,7 @@
 #include <set>
 #include <sstream>
 #include <string>
-<<<<<<< HEAD
-=======
 #include <system_error>
->>>>>>> db41f650
 #include <thread>
 #include <vector>
 
@@ -59,12 +56,7 @@
 
 namespace mysql_harness {
 
-<<<<<<< HEAD
-void LoaderConfig::fill_and_check()
-{
-=======
 void LoaderConfig::fill_and_check() {
->>>>>>> db41f650
   // Set the default value of library for all sections that do not
   // have the library set.
   for (auto&& elem : sections_) {
@@ -134,12 +126,7 @@
   // Check that ABI version and architecture match
   auto plugin = info.plugin;
   if ((plugin->abi_version & 0xFF00) != (PLUGIN_ABI_VERSION & 0xFF00) ||
-<<<<<<< HEAD
-      (plugin->abi_version & 0xFF) > (PLUGIN_ABI_VERSION & 0xFF))
-  {
-=======
       (plugin->abi_version & 0xFF) > (PLUGIN_ABI_VERSION & 0xFF)) {
->>>>>>> db41f650
     ostringstream buffer;
     buffer.setf(std::ios::hex, std::ios::basefield);
     buffer.setf(std::ios::showbase);
@@ -179,23 +166,13 @@
   return plugin;
 }
 
-<<<<<<< HEAD
-Plugin* Loader::load(const std::string& plugin_name, const std::string& key)
-{
-=======
 Plugin *Loader::load(const std::string &plugin_name, const std::string &key) {
->>>>>>> db41f650
   ConfigSection& plugin = config_.get(plugin_name, key);
   const auto& library_name = plugin.get("library");
   return load_from(plugin_name, library_name);
 }
 
-<<<<<<< HEAD
-Plugin* Loader::load(const std::string& plugin_name)
-{
-=======
 Plugin* Loader::load(const std::string& plugin_name) {
->>>>>>> db41f650
   Config::SectionList plugins = config_.get(plugin_name);
   if (plugins.size() > 1) {
     std::ostringstream buffer;
@@ -217,30 +194,11 @@
   return load_from(plugin_name, library_name);
 }
 
-<<<<<<< HEAD
-
-void Loader::start()
-{
-  for (std::pair<const std::string&, std::string> name : available())
-    load(name.first, name.second);
-  init_all();
-  start_all();
-}
-
-bool Loader::is_loaded(const std::string& name) const
-{
-  return plugins_.find(name) != plugins_.end();
-}
-
-std::list<Config::SectionKey> Loader::available() const
-{
-=======
 bool Loader::is_loaded(const std::string &name) const {
   return plugins_.find(name) != plugins_.end();
 }
 
 std::list<Config::SectionKey> Loader::available() const {
->>>>>>> db41f650
   return config_.section_names();
 }
 
@@ -271,12 +229,7 @@
   if (!topsort())
     throw std::logic_error("Circular dependencies in plugins");
 
-<<<<<<< HEAD
-  for (const std::string& plugin_key : reverse(order_))
-  {
-=======
   for (const std::string& plugin_key : reverse(order_)) {
->>>>>>> db41f650
     PluginInfo &info = plugins_.at(plugin_key);
     if (info.plugin->init && info.plugin->init(&appinfo_))
       throw std::runtime_error("Plugin init failed");
@@ -286,20 +239,12 @@
 void Loader::start_all() {
   // Start all the threads
   int stoppable_jobs = 0;
-<<<<<<< HEAD
-  for (const ConfigSection* section: config_.sections()) {
-    PluginInfo& plugin = plugins_.at(section->name);
-    void (*fptr)(const ConfigSection*) = plugin.plugin->start;
-    if (fptr) {
-      auto dispatch = [section,fptr,this](size_t position) -> std::exception_ptr {
-=======
   for (const ConfigSection* section : config_.sections()) {
     PluginInfo& plugin = plugins_.at(section->name);
     void (*fptr)(const ConfigSection*) = plugin.plugin->start;
     if (fptr) {
       auto dispatch = [section, fptr, this](size_t position)
           -> std::exception_ptr {
->>>>>>> db41f650
         std::exception_ptr eptr;
         try {
           fptr(section);
@@ -315,14 +260,8 @@
         done_cond_.notify_all();
         return eptr;
       };
-<<<<<<< HEAD
-      std::future<std::exception_ptr> fut = std::async(std::launch::async,
-                                                       dispatch,
-                                                       sessions_.size());
-=======
       std::future<std::exception_ptr> fut =
           std::async(std::launch::async, dispatch, sessions_.size());
->>>>>>> db41f650
       sessions_.push_back(std::move(fut));
       if (plugin.plugin->stop == nullptr)
         ++stoppable_jobs;
@@ -349,11 +288,7 @@
 }
 
 void Loader::stop_all() {
-<<<<<<< HEAD
-  for (auto&& section: config_.sections()) {
-=======
   for (auto&& section : config_.sections()) {
->>>>>>> db41f650
     PluginInfo& plugin = plugins_.at(section->name);
     void (*fptr)(const ConfigSection*) = plugin.plugin->stop;
     if (fptr) {
@@ -380,14 +315,8 @@
 bool Loader::topsort() {
   std::map<std::string, int> status;
   std::list<std::string> order;
-<<<<<<< HEAD
-  for (std::pair<const std::string,PluginInfo>& plugin : plugins_)
-  {
-    bool succeeded = visit(plugin.first, status, order);
-=======
   for (std::pair<const std::string, PluginInfo>& plugin : plugins_) {
     bool succeeded = visit(plugin.first, &status, &order);
->>>>>>> db41f650
     if (!succeeded)
       return false;
   }
@@ -436,8 +365,4 @@
   }
 }
 
-<<<<<<< HEAD
-}
-=======
-} // namespace mysql_harness
->>>>>>> db41f650
+} // namespace mysql_harness