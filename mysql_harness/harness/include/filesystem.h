--- conflicted
+++ resolved
@@ -17,11 +17,6 @@
 
 #ifndef MYSQL_HARNESS_FILESYSTEM_INCLUDED
 #define MYSQL_HARNESS_FILESYSTEM_INCLUDED
-<<<<<<< HEAD
-
-#include <dirent.h>
-#include <string>
-=======
 
 #include "harness_export.h"
 
@@ -30,7 +25,6 @@
 
 
 namespace mysql_harness {
->>>>>>> db41f650
 
 /**
  * @defgroup Filesystem Platform-independent file system operations
@@ -38,13 +32,7 @@
  * This module contain platform-independent file system operations.
  */
 
-<<<<<<< HEAD
-namespace mysql_harness {
-
-/** @ingroup Filesystem
-=======
- /**
->>>>>>> db41f650
+/**
  * Class representing a path in a file system.
  *
  * Paths are used to access files in the file system and can be either
@@ -246,24 +234,14 @@
   }
 
   /**
-<<<<<<< HEAD
    * Test if path is set
    *
    * @return Test result
    */
-=======
-  * Test if path is set
-  *
-  * @return Test result
-  */
->>>>>>> db41f650
   bool is_set() const noexcept {
     return (type_ != FileType::EMPTY_PATH);
   }
 
-<<<<<<< HEAD
-private:
-=======
   /**
    * Directory separator string.
    *
@@ -281,7 +259,6 @@
   static const char * const root_directory;
 
  private:
->>>>>>> db41f650
   void validate_non_empty_path() const;
 
   std::string path_;
@@ -317,7 +294,7 @@
 
    public:
     DirectoryIterator(const Path& path,
-             const std::string& pattern = std::string());
+                      const std::string& pattern = std::string());
 
     // Create an end iterator
     DirectoryIterator();
