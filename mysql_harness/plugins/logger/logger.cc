/*
  Copyright (c) 2015, 2016, Oracle and/or its affiliates. All rights reserved.

  This program is free software; you can redistribute it and/or modify
  it under the terms of the GNU General Public License as published by
  the Free Software Foundation; version 2 of the License.

  This program is distributed in the hope that it will be useful,
  but WITHOUT ANY WARRANTY; without even the implied warranty of
  MERCHANTABILITY or FITNESS FOR A PARTICULAR PURPOSE.  See the
  GNU General Public License for more details.

  You should have received a copy of the GNU General Public License
  along with this program; if not, write to the Free Software
  Foundation, Inc., 51 Franklin St, Fifth Floor, Boston, MA  02110-1301  USA
*/

#include "logger.h"

#include "mysql/harness/config_parser.h"
#include "mysql/harness/filesystem.h"
#include "mysql/harness/plugin.h"

#include <algorithm>
#include <atomic>
#include <cassert>
#include <cerrno>
#include <cstdarg>
#include <cstdio>
#include <cstring>
#include <iostream>
#include <map>
#include <sstream>
#include <string>
#include <thread>

<<<<<<< HEAD
=======

using std::string;

>>>>>>> db41f650
using mysql_harness::ARCHITECTURE_DESCRIPTOR;
using mysql_harness::AppInfo;
using mysql_harness::PLUGIN_ABI_VERSION;
using mysql_harness::Path;
using mysql_harness::Plugin;

<<<<<<< HEAD
=======

#if defined(_MSC_VER) && defined(logger_EXPORTS)
/* We are building this library */
#  define LOGGER_API __declspec(dllexport)
#else
#  define LOGGER_API
#endif

>>>>>>> db41f650
enum Level {
  LVL_FATAL,
  LVL_ERROR,
  LVL_WARNING,
  LVL_INFO,
  LVL_DEBUG,
  LEVEL_COUNT
};

static const char *const level_str[] = {
  "FATAL", "ERROR", "WARNING", "INFO", "DEBUG", 0
};

static const std::map<std::string, Level> map_level_str = {
    {level_str[0], LVL_FATAL},
    {level_str[1], LVL_ERROR},
    {level_str[2], LVL_WARNING},
    {level_str[3], LVL_INFO},
    {level_str[4], LVL_DEBUG},
};

static std::atomic<FILE*> g_log_file;
static std::atomic<int> g_log_level;

static int init(const AppInfo* info) {
  g_log_level = LVL_INFO;  // Default log level is INFO

  if (info && info->config) {
    auto sections = info->config->get("logger");
    if (sections.size() != 1) {
      throw std::invalid_argument("Section [logger] can only appear once");
    }
    auto section = sections.front();

    if (section->has("level")) {
      auto level_value = section->get("level");
      std::transform(level_value.begin(), level_value.end(),
                     level_value.begin(), ::toupper);
      auto level = map_level_str.find(level_value);
      // Invalid values are reported as error
      if (level == map_level_str.end()) {
        throw std::invalid_argument(
            "Log level '" + level_value + "' is not valid; valid are " +
            level_str[0] + ", " + level_str[1] + ", " + level_str[2] +
            ", " + level_str[3] + ", or " + level_str[4]);
      }
      g_log_level = level->second;
    }
  }
  // We allow the log directory to be NULL or empty, meaning that all
  // will go to the standard output.
  if (info->logging_folder == NULL || strlen(info->logging_folder) == 0) {
    g_log_file.store(stdout, std::memory_order_release);
  } else {
    const auto log_file =
        Path::make_path(info->logging_folder, info->program, "log");
    FILE *fp = fopen(log_file.c_str(), "a");
    if (!fp) {
      fprintf(stderr, "logger: could not open log file '%s' - %s",
              log_file.c_str(), strerror(errno));
      fflush(stderr);
      return 1;
    }
    g_log_file.store(fp, std::memory_order_release);
  }

  return 0;
}

static int deinit(const AppInfo*) {
  assert(g_log_file.load());
  return fclose(g_log_file.exchange(nullptr, std::memory_order_acq_rel));
}

static void log_message(Level level, const char* fmt, va_list ap) {
  assert(level < LEVEL_COUNT);

  // Format the message
  char message[256];
  vsnprintf(message, sizeof(message), fmt, ap);

  // Format the time (19 characters)
  char time_buf[20];
  time_t now;
  time(&now);
  strftime(time_buf, sizeof(time_buf), "%Y-%m-%d %H:%M:%S", localtime(&now));

  // Get the thread ID
  std::stringstream ss;
  ss << std::hex << std::this_thread::get_id();

  std::string thread_id = ss.str();
  if (thread_id.at(1) == 'x') {
    thread_id.erase(0, 2);
  }

  // Emit a message on log file (or stdout).
  FILE *outfp = g_log_file.load(std::memory_order_consume);

  // note that outfp can be NULL if fopen() fails, therefore not equivalent to
  // testing for stdout.  TODO review this, it is a hack!!!
  if (outfp != stdout) {
    fprintf(outfp ? outfp : stdout, "%-19s %-7s [%s] %s\n",
            time_buf, level_str[level], thread_id.c_str(), message);
    fflush(outfp);
  } else {
    // For unit tests, we need to use cout, so we can use its rdbuf() mechanism
    // to intercept the output.
    char buf[1024];
    snprintf(buf, sizeof(buf), "%-19s %-7s [%s] %s\n",
            time_buf, level_str[level], thread_id.c_str(), message);
    std::cout << buf << std::flush;
  }
}


// Log format is:
// <date> <level> <plugin> <message>

void log_error(const char *fmt, ...) {
  if (g_log_level < LVL_ERROR)
    return;
  va_list args;
  va_start(args, fmt);
  log_message(LVL_ERROR, fmt, args);
  va_end(args);
}


void log_warning(const char *fmt, ...) {
  if (g_log_level < LVL_WARNING)
    return;
  va_list args;
  va_start(args, fmt);
  log_message(LVL_WARNING, fmt, args);
  va_end(args);
}


void log_info(const char *fmt, ...) {
  if (g_log_level < LVL_INFO)
    return;
  va_list args;
  va_start(args, fmt);
  log_message(LVL_INFO, fmt, args);
  va_end(args);
}


void log_debug(const char *fmt, ...) {
  if (g_log_level < LVL_DEBUG)
    return;
  va_list args;
  va_start(args, fmt);
  log_message(LVL_DEBUG, fmt, args);
  va_end(args);
}


<<<<<<< HEAD
Plugin logger = {
  PLUGIN_ABI_VERSION,
  ARCHITECTURE_DESCRIPTOR,
  "Logging functions",
  VERSION_NUMBER(0,0,1),
  0, nullptr,  // requires
  0, nullptr,  // conflicts
  init,
  deinit,
  nullptr,     // start
  nullptr,     // stop
};
=======
extern "C" {
  Plugin LOGGER_API logger = {
    PLUGIN_ABI_VERSION,
    ARCHITECTURE_DESCRIPTOR,
    "Logging functions",
    VERSION_NUMBER(0, 0, 1),
    0, nullptr,  // Requires
    0, nullptr,  // Conflicts
    init,
    deinit,
    nullptr,     // start
    nullptr,     // stop
  };
}
>>>>>>> db41f650
<|MERGE_RESOLUTION|>--- conflicted
+++ resolved
@@ -34,20 +34,12 @@
 #include <string>
 #include <thread>
 
-<<<<<<< HEAD
-=======
-
-using std::string;
-
->>>>>>> db41f650
 using mysql_harness::ARCHITECTURE_DESCRIPTOR;
 using mysql_harness::AppInfo;
 using mysql_harness::PLUGIN_ABI_VERSION;
 using mysql_harness::Path;
 using mysql_harness::Plugin;
 
-<<<<<<< HEAD
-=======
 
 #if defined(_MSC_VER) && defined(logger_EXPORTS)
 /* We are building this library */
@@ -56,7 +48,6 @@
 #  define LOGGER_API
 #endif
 
->>>>>>> db41f650
 enum Level {
   LVL_FATAL,
   LVL_ERROR,
@@ -216,20 +207,6 @@
 }
 
 
-<<<<<<< HEAD
-Plugin logger = {
-  PLUGIN_ABI_VERSION,
-  ARCHITECTURE_DESCRIPTOR,
-  "Logging functions",
-  VERSION_NUMBER(0,0,1),
-  0, nullptr,  // requires
-  0, nullptr,  // conflicts
-  init,
-  deinit,
-  nullptr,     // start
-  nullptr,     // stop
-};
-=======
 extern "C" {
   Plugin LOGGER_API logger = {
     PLUGIN_ABI_VERSION,
@@ -243,5 +220,4 @@
     nullptr,     // start
     nullptr,     // stop
   };
-}
->>>>>>> db41f650
+}